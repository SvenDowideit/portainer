--- conflicted
+++ resolved
@@ -101,7 +101,6 @@
 $ docker run -d -p 9000:9000 --privileged -v /var/run/docker.sock:/var/run/docker.sock cloudinovasi/cloudinovasi-ui -l owner=acme
 ```
 
-<<<<<<< HEAD
 ### Custom Docker registries support
 
 You can specify the support of others registries than DockerHub by using the `--registries` or `-r` options and specifying a registry using the format *REGISTRY_NAME=REGISTRY_ADDRESS*.
@@ -111,7 +110,7 @@
 ```
 $ docker run -d -p 9000:9000 --privileged -v /var/run/docker.sock:/var/run/docker.sock cloudinovasi/cloudinovasi-ui -r myCustomRegistry=myregistry.domain.com:5000
 ```
-=======
+
 ### Reverse proxy configuration
 
 Has been tested with Nginx 1.11.
@@ -141,7 +140,6 @@
 ```
 
 Replace `ADDRESS:PORT` with the CloudInovasi UI container details.
->>>>>>> 8dcac532
 
 ### Available options
 
