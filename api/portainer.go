--- conflicted
+++ resolved
@@ -13,20 +13,6 @@
 
 	// CLIFlags represents the available flags on the CLI.
 	CLIFlags struct {
-<<<<<<< HEAD
-		Addr      *string
-		Assets    *string
-		Data      *string
-		Endpoint  *string
-		Labels    *[]Pair
-		Logo      *string
-		Templates *string
-		NoAuth    *bool
-		TLSVerify *bool
-		TLSCacert *string
-		TLSCert   *string
-		TLSKey    *string
-=======
 		Addr              *string
 		Assets            *string
 		Data              *string
@@ -41,21 +27,14 @@
 		TLSCacert         *string
 		TLSCert           *string
 		TLSKey            *string
->>>>>>> a7875812
 	}
 
 	// Settings represents Portainer settings.
 	Settings struct {
-<<<<<<< HEAD
-		HiddenLabels   []Pair `json:"hiddenLabels"`
-		Logo           string `json:"logo"`
-		Authentication bool   `json:"authentication"`
-=======
 		HiddenLabels       []Pair `json:"hiddenLabels"`
 		Logo               string `json:"logo"`
 		Authentication     bool   `json:"authentication"`
 		EndpointManagement bool   `json:"endpointManagement"`
->>>>>>> a7875812
 	}
 
 	// User represent a user account.
