import '../assets/css/app.css';
import angular from 'angular';

import './agent/_module';
import './azure/_module';
import './docker/__module';
import './extensions/storidge/__module';
import './portainer/__module';

angular.module('portainer', [
  'ui.bootstrap',
  'ui.router',
  'ui.select',
  'isteven-multi-select',
  'ngCookies',
  'ngSanitize',
  'ngFileUpload',
  'ngMessages',
  'ngResource',
  'angularUtils.directives.dirPagination',
  'LocalStorageModule',
  'angular-jwt',
  'angular-google-analytics',
  'angular-json-tree',
  'angular-loading-bar',
  'angular-clipboard',
  'ngFileSaver',
  'luegg.directives',
  'portainer.app',
  'portainer.agent',
  'portainer.azure',
  'portainer.docker',
  'portainer.extensions',
  'extension.storidge',
<<<<<<< HEAD
  'rzModule'
]);

if (require) {
  var req = require.context('./', true, /^(.*\.(js$))[^.]*$/im);
  req.keys().forEach(function(key) {
    req(key);
  });
}
=======
  'rzModule',
  'moment-picker'
  ]);
>>>>>>> 42a357f8
<|MERGE_RESOLUTION|>--- conflicted
+++ resolved
@@ -32,8 +32,8 @@
   'portainer.docker',
   'portainer.extensions',
   'extension.storidge',
-<<<<<<< HEAD
-  'rzModule'
+  'rzModule',
+  'moment-picker'
 ]);
 
 if (require) {
@@ -41,9 +41,4 @@
   req.keys().forEach(function(key) {
     req(key);
   });
-}
-=======
-  'rzModule',
-  'moment-picker'
-  ]);
->>>>>>> 42a357f8
+}