import angular from 'angular';

angular.module('portainer.docker').component('tasksDatatable', {
<<<<<<< HEAD
  templateUrl: './tasksDatatable.html',
  controller: 'GenericDatatableController',
=======
  templateUrl: 'app/docker/components/datatables/tasks-datatable/tasksDatatable.html',
  controller: 'TasksDatatableController',
>>>>>>> e94d6ad6
  bindings: {
    titleText: '@',
    titleIcon: '@',
    dataset: '<',
    tableKey: '@',
    orderBy: '@',
    reverseOrder: '<',
    nodes: '<',
    showSlotColumn: '<',
    showLogsButton: '<',
    agentProxy: '<'
  }
});<|MERGE_RESOLUTION|>--- conflicted
+++ resolved
@@ -1,13 +1,8 @@
 import angular from 'angular';
 
 angular.module('portainer.docker').component('tasksDatatable', {
-<<<<<<< HEAD
   templateUrl: './tasksDatatable.html',
-  controller: 'GenericDatatableController',
-=======
-  templateUrl: 'app/docker/components/datatables/tasks-datatable/tasksDatatable.html',
   controller: 'TasksDatatableController',
->>>>>>> e94d6ad6
   bindings: {
     titleText: '@',
     titleIcon: '@',
